export interface User {
  id: string;
  email: string;
  is_active: string;
  is_superuser: string;
  is_verified: string;
  role: "basic" | "admin";
}

export type ValidSources =
  | "web"
  | "github"
  | "slack"
  | "google_drive"
  | "bookstack"
  | "confluence"
  | "jira"
  | "productboard"
  | "slab"
  | "notion"
  | "guru"
<<<<<<< HEAD
  | "zendesk"
=======
  | "gong"
>>>>>>> cab7205d
  | "zulip"
  | "linear"
  | "hubspot"
  | "file";
export type ValidInputTypes = "load_state" | "poll" | "event";
export type ValidStatuses =
  | "success"
  | "failed"
  | "in_progress"
  | "not_started";

export interface DocumentBoostStatus {
  document_id: string;
  semantic_id: string;
  link: string;
  boost: number;
  hidden: boolean;
}

// CONNECTORS
export interface ConnectorBase<T> {
  name: string;
  input_type: ValidInputTypes;
  source: ValidSources;
  connector_specific_config: T;
  refresh_freq: number | null;
  disabled: boolean;
}

export interface Connector<T> extends ConnectorBase<T> {
  id: number;
  credential_ids: number[];
  time_created: string;
  time_updated: string;
}

export interface WebConfig {
  base_url: string;
  web_connector_type?: "recursive" | "single" | "sitemap";
}

export interface GithubConfig {
  repo_owner: string;
  repo_name: string;
  include_prs: boolean;
  include_issues: boolean;
}

export interface GoogleDriveConfig {
  folder_paths?: string[];
  include_shared?: boolean;
  follow_shortcuts?: boolean;
}

export interface BookstackConfig {}

export interface ConfluenceConfig {
  wiki_page_url: string;
}

export interface JiraConfig {
  jira_project_url: string;
}

export interface ProductboardConfig {}

export interface SlackConfig {
  workspace: string;
  channels?: string[];
}

export interface SlabConfig {
  base_url: string;
}

export interface GuruConfig {}

export interface GongConfig {
  workspaces?: string[];
}

export interface FileConfig {
  file_locations: string[];
}

export interface ZendeskConfig {}

export interface ZulipConfig {
  realm_name: string;
  realm_url: string;
}

export interface NotionConfig {}

export interface HubSpotConfig {}

export interface IndexAttemptSnapshot {
  status: ValidStatuses | null;
  num_docs_indexed: number;
  error_msg: string | null;
  time_started: string | null;
  time_updated: string;
}

export interface ConnectorIndexingStatus<
  ConnectorConfigType,
  ConnectorCredentialType
> {
  cc_pair_id: number;
  name: string | null;
  connector: Connector<ConnectorConfigType>;
  credential: Credential<ConnectorCredentialType>;
  public_doc: boolean;
  owner: string;
  last_status: ValidStatuses | null;
  last_success: string | null;
  docs_indexed: number;
  error_msg: string;
  latest_index_attempt: IndexAttemptSnapshot | null;
  deletion_attempt: DeletionAttemptSnapshot | null;
  is_deletable: boolean;
}

// CREDENTIALS
export interface CredentialBase<T> {
  credential_json: T;
  is_admin: boolean;
}

export interface Credential<T> extends CredentialBase<T> {
  id: number;
  user_id: number | null;
  time_created: string;
  time_updated: string;
}

export interface GithubCredentialJson {
  github_access_token: string;
}

export interface BookstackCredentialJson {
  bookstack_base_url: string;
  bookstack_api_token_id: string;
  bookstack_api_token_secret: string;
}

export interface ConfluenceCredentialJson {
  confluence_username: string;
  confluence_access_token: string;
}

export interface JiraCredentialJson {
  jira_user_email: string;
  jira_api_token: string;
}

export interface ProductboardCredentialJson {
  productboard_access_token: string;
}

export interface SlackCredentialJson {
  slack_bot_token: string;
}

export interface GoogleDriveCredentialJson {
  google_drive_tokens: string;
}

export interface GoogleDriveServiceAccountCredentialJson {
  google_drive_service_account_key: string;
  google_drive_delegated_user: string;
}

export interface SlabCredentialJson {
  slab_bot_token: string;
}

export interface NotionCredentialJson {
  notion_integration_token: string;
}

export interface ZendeskCredentialJson {
  zendesk_base_url: string;
  zendesk_username: string;
  zendesk_password: string;
}

export interface ZulipCredentialJson {
  zuliprc_content: string;
}

export interface GuruCredentialJson {
  guru_user: string;
  guru_user_token: string;
}

export interface GongCredentialJson {
  gong_access_key: string;
  gong_access_key_secret: string;
}

export interface LinearCredentialJson {
  linear_api_key: string;
}

export interface HubSpotCredentialJson {
  hubspot_access_token: string;
}

// DELETION

export interface DeletionAttemptSnapshot {
  connector_id: number;
  credential_id: number;
  status: ValidStatuses;
  error_msg?: string;
  num_docs_deleted: number;
}

// DOCUMENT SETS
export interface CCPairDescriptor<ConnectorType, CredentialType> {
  id: number;
  name: string | null;
  connector: Connector<ConnectorType>;
  credential: Credential<CredentialType>;
}

export interface DocumentSet {
  id: number;
  name: string;
  description: string;
  cc_pair_descriptors: CCPairDescriptor<any, any>[];
  is_up_to_date: boolean;
}

// SLACK BOT CONFIGS

export type AnswerFilterOption =
  | "well_answered_postfilter"
  | "questionmark_prefilter";

export interface ChannelConfig {
  channel_names: string[];
  respond_tag_only?: boolean;
  respond_team_member_list?: string[];
  answer_filters?: AnswerFilterOption[];
}

export interface SlackBotConfig {
  id: number;
  document_sets: DocumentSet[];
  channel_config: ChannelConfig;
}

export interface SlackBotTokens {
  bot_token: string;
  app_token: string;
}<|MERGE_RESOLUTION|>--- conflicted
+++ resolved
@@ -19,11 +19,8 @@
   | "slab"
   | "notion"
   | "guru"
-<<<<<<< HEAD
   | "zendesk"
-=======
   | "gong"
->>>>>>> cab7205d
   | "zulip"
   | "linear"
   | "hubspot"
