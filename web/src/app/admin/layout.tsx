<<<<<<< HEAD
import { Header } from "@/components/Header";
import { Sidebar } from "@/components/admin/connectors/Sidebar";
import {
  NotebookIcon,
  GithubIcon,
  GlobeIcon,
  GoogleDriveIcon,
  SlackIcon,
  KeyIcon,
  BookstackIcon,
  ConfluenceIcon,
  GuruIcon,
  FileIcon,
  JiraIcon,
  SlabIcon,
  NotionIcon,
  ZendeskIcon,
  ZulipIcon,
  ProductboardIcon,
  LinearIcon,
  UsersIcon,
  ThumbsUpIcon,
  HubSpotIcon,
  BookmarkIcon,
  CPUIcon,
} from "@/components/icons/icons";
import { getAuthDisabledSS, getCurrentUserSS } from "@/lib/userSS";
import { redirect } from "next/navigation";
=======
import { Layout } from "@/components/admin/Layout";
>>>>>>> cab7205d

export default async function AdminLayout({
  children,
}: {
  children: React.ReactNode;
}) {
<<<<<<< HEAD
  const [authDisabled, user] = await Promise.all([
    getAuthDisabledSS(),
    getCurrentUserSS(),
  ]);

  if (!authDisabled) {
    if (!user) {
      return redirect("/auth/login");
    }
    if (user.role !== "admin") {
      return redirect("/");
    }
  }

  return (
    <div>
      <Header user={user} />
      <div className="bg-gray-900 pt-8 pb-8 flex">
        <Sidebar
          title="Connector"
          collections={[
            {
              name: "Indexing",
              items: [
                {
                  name: (
                    <div className="flex">
                      <NotebookIcon size={18} />
                      <div className="ml-1">Status</div>
                    </div>
                  ),
                  link: "/admin/indexing/status",
                },
              ],
            },
            {
              name: "Connector Settings",
              items: [
                {
                  name: (
                    <div className="flex">
                      <SlackIcon size={16} />
                      <div className="ml-1">Slack</div>
                    </div>
                  ),
                  link: "/admin/connectors/slack",
                },
                {
                  name: (
                    <div className="flex">
                      <GithubIcon size={16} />
                      <div className="ml-1">Github</div>
                    </div>
                  ),
                  link: "/admin/connectors/github",
                },
                {
                  name: (
                    <div className="flex">
                      <GoogleDriveIcon size={16} />
                      <div className="ml-1">Google Drive</div>
                    </div>
                  ),
                  link: "/admin/connectors/google-drive",
                },
                {
                  name: (
                    <div className="flex">
                      <ConfluenceIcon size={16} />
                      <div className="ml-1">Confluence</div>
                    </div>
                  ),
                  link: "/admin/connectors/confluence",
                },
                {
                  name: (
                    <div className="flex">
                      <JiraIcon size={16} />
                      <div className="ml-1">Jira</div>
                    </div>
                  ),
                  link: "/admin/connectors/jira",
                },
                {
                  name: (
                    <div className="flex">
                      <LinearIcon size={16} />
                      <div className="ml-1">Linear</div>
                    </div>
                  ),
                  link: "/admin/connectors/linear",
                },
                {
                  name: (
                    <div className="flex">
                      <ProductboardIcon size={16} />
                      <div className="ml-1">Productboard</div>
                    </div>
                  ),
                  link: "/admin/connectors/productboard",
                },
                {
                  name: (
                    <div className="flex">
                      <SlabIcon size={16} />
                      <div className="ml-1">Slab</div>
                    </div>
                  ),
                  link: "/admin/connectors/slab",
                },
                {
                  name: (
                    <div className="flex">
                      <NotionIcon size={16} />
                      <div className="ml-1">Notion</div>
                    </div>
                  ),
                  link: "/admin/connectors/notion",
                },
                {
                  name: (
                    <div className="flex">
                      <GuruIcon size={16} />
                      <div className="ml-1">Guru</div>
                    </div>
                  ),
                  link: "/admin/connectors/guru",
                },
                {
                  name: (
                    <div className="flex">
                      <BookstackIcon size={16} />
                      <div className="ml-1">BookStack</div>
                    </div>
                  ),
                  link: "/admin/connectors/bookstack",
                },
                {
                  name: (
                    <div className="flex">
                      <ZendeskIcon size={16} />
                      <div className="ml-1">Zendesk</div>
                    </div>
                  ),
                  link: "/admin/connectors/zendesk",
                },
                {
                  name: (
                    <div className="flex">
                      <ZulipIcon size={16} />
                      <div className="ml-1">Zulip</div>
                    </div>
                  ),
                  link: "/admin/connectors/zulip",
                },
                {
                  name: (
                    <div className="flex">
                      <GlobeIcon size={16} />
                      <div className="ml-1">Web</div>
                    </div>
                  ),
                  link: "/admin/connectors/web",
                },
                {
                  name: (
                    <div className="flex">
                      <FileIcon size={16} />
                      <div className="ml-1">File</div>
                    </div>
                  ),
                  link: "/admin/connectors/file",
                },
                {
                  name: (
                    <div className="flex">
                      <HubSpotIcon size={16} />
                      <div className="ml-1">HubSpot</div>
                    </div>
                  ),
                  link: "/admin/connectors/hubspot",
                },
              ],
            },
            {
              name: "Keys",
              items: [
                {
                  name: (
                    <div className="flex">
                      <KeyIcon size={18} />
                      <div className="ml-1">OpenAI</div>
                    </div>
                  ),
                  link: "/admin/keys/openai",
                },
              ],
            },
            {
              name: "User Management",
              items: [
                {
                  name: (
                    <div className="flex">
                      <UsersIcon size={18} />
                      <div className="ml-1">Users</div>
                    </div>
                  ),
                  link: "/admin/users",
                },
              ],
            },
            {
              name: "Document Management",
              items: [
                {
                  name: (
                    <div className="flex">
                      <BookmarkIcon size={18} />
                      <div className="ml-1">Document Sets</div>
                    </div>
                  ),
                  link: "/admin/documents/sets",
                },
                {
                  name: (
                    <div className="flex">
                      <ThumbsUpIcon size={18} />
                      <div className="ml-1">Feedback</div>
                    </div>
                  ),
                  link: "/admin/documents/feedback",
                },
              ],
            },
            {
              name: "Bots",
              items: [
                {
                  name: (
                    <div className="flex">
                      <CPUIcon size={18} />
                      <div className="ml-1">Slack Bot</div>
                    </div>
                  ),
                  link: "/admin/bot",
                },
              ],
            },
          ]}
        />
        <div className="px-12 min-h-screen bg-gray-900 text-gray-100 w-full">
          {children}
        </div>
      </div>
    </div>
  );
=======
  return await Layout({ children });
>>>>>>> cab7205d
}<|MERGE_RESOLUTION|>--- conflicted
+++ resolved
@@ -1,4 +1,3 @@
-<<<<<<< HEAD
 import { Header } from "@/components/Header";
 import { Sidebar } from "@/components/admin/connectors/Sidebar";
 import {
@@ -27,16 +26,13 @@
 } from "@/components/icons/icons";
 import { getAuthDisabledSS, getCurrentUserSS } from "@/lib/userSS";
 import { redirect } from "next/navigation";
-=======
 import { Layout } from "@/components/admin/Layout";
->>>>>>> cab7205d
 
 export default async function AdminLayout({
   children,
 }: {
   children: React.ReactNode;
 }) {
-<<<<<<< HEAD
   const [authDisabled, user] = await Promise.all([
     getAuthDisabledSS(),
     getCurrentUserSS(),
@@ -294,7 +290,5 @@
       </div>
     </div>
   );
-=======
   return await Layout({ children });
->>>>>>> cab7205d
 }